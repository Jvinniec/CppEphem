--- conflicted
+++ resolved
@@ -116,11 +116,7 @@
 </div><!-- fragment --></div><!-- contents -->
 <!-- start footer part -->
 <hr class="footer"/><address class="footer"><small>
-<<<<<<< HEAD
-Generated on Fri Jan 13 2017 21:27:11 for CppEphem by &#160;<a href="http://www.doxygen.org/index.html">
-=======
-Generated on Sun Jan 15 2017 15:10:10 for CppEphem by &#160;<a href="http://www.doxygen.org/index.html">
->>>>>>> 89df0487
+Generated on Sun Jan 15 2017 16:08:32 for CppEphem by &#160;<a href="http://www.doxygen.org/index.html">
 <img class="footer" src="doxygen.png" alt="doxygen"/>
 </a> 1.8.9.1
 </small></address>
