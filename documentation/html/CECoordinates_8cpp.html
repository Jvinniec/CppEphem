<!DOCTYPE html PUBLIC "-//W3C//DTD XHTML 1.0 Transitional//EN" "http://www.w3.org/TR/xhtml1/DTD/xhtml1-transitional.dtd">
<html xmlns="http://www.w3.org/1999/xhtml">
<head>
<meta http-equiv="Content-Type" content="text/xhtml;charset=UTF-8"/>
<meta http-equiv="X-UA-Compatible" content="IE=9"/>
<meta name="generator" content="Doxygen 1.8.9.1"/>
<title>CppEphem: CppEphem/src/CECoordinates.cpp File Reference</title>
<link href="tabs.css" rel="stylesheet" type="text/css"/>
<script type="text/javascript" src="jquery.js"></script>
<script type="text/javascript" src="dynsections.js"></script>
<link href="search/search.css" rel="stylesheet" type="text/css"/>
<script type="text/javascript" src="search/searchdata.js"></script>
<script type="text/javascript" src="search/search.js"></script>
<script type="text/javascript">
  $(document).ready(function() { init_search(); });
</script>
<link href="doxygen.css" rel="stylesheet" type="text/css" />
</head>
<body>
<div id="top"><!-- do not remove this div, it is closed by doxygen! -->
<div id="titlearea">
<table cellspacing="0" cellpadding="0">
 <tbody>
 <tr style="height: 56px;">
  <td style="padding-left: 0.5em;">
   <div id="projectname">CppEphem
   </div>
  </td>
 </tr>
 </tbody>
</table>
</div>
<!-- end header part -->
<!-- Generated by Doxygen 1.8.9.1 -->
<script type="text/javascript">
var searchBox = new SearchBox("searchBox", "search",false,'Search');
</script>
  <div id="navrow1" class="tabs">
    <ul class="tablist">
      <li><a href="index.html"><span>Main&#160;Page</span></a></li>
      <li><a href="namespaces.html"><span>Namespaces</span></a></li>
      <li><a href="annotated.html"><span>Classes</span></a></li>
      <li class="current"><a href="files.html"><span>Files</span></a></li>
      <li>
        <div id="MSearchBox" class="MSearchBoxInactive">
        <span class="left">
          <img id="MSearchSelect" src="search/mag_sel.png"
               onmouseover="return searchBox.OnSearchSelectShow()"
               onmouseout="return searchBox.OnSearchSelectHide()"
               alt=""/>
          <input type="text" id="MSearchField" value="Search" accesskey="S"
               onfocus="searchBox.OnSearchFieldFocus(true)" 
               onblur="searchBox.OnSearchFieldFocus(false)" 
               onkeyup="searchBox.OnSearchFieldChange(event)"/>
          </span><span class="right">
            <a id="MSearchClose" href="javascript:searchBox.CloseResultsWindow()"><img id="MSearchCloseImg" border="0" src="search/close.png" alt=""/></a>
          </span>
        </div>
      </li>
    </ul>
  </div>
  <div id="navrow2" class="tabs2">
    <ul class="tablist">
      <li><a href="files.html"><span>File&#160;List</span></a></li>
      <li><a href="globals.html"><span>File&#160;Members</span></a></li>
    </ul>
  </div>
<!-- window showing the filter options -->
<div id="MSearchSelectWindow"
     onmouseover="return searchBox.OnSearchSelectShow()"
     onmouseout="return searchBox.OnSearchSelectHide()"
     onkeydown="return searchBox.OnSearchSelectKey(event)">
</div>

<!-- iframe showing the search results (closed by default) -->
<div id="MSearchResultsWindow">
<iframe src="javascript:void(0)" frameborder="0" 
        name="MSearchResults" id="MSearchResults">
</iframe>
</div>

<div id="nav-path" class="navpath">
  <ul>
<li class="navelem"><a class="el" href="dir_597809b2ea39c1ee77635a3016b3f842.html">CppEphem</a></li><li class="navelem"><a class="el" href="dir_820df503a9e0f15e3dac64db186edc13.html">src</a></li>  </ul>
</div>
</div><!-- top -->
<div class="header">
  <div class="headertitle">
<div class="title">CECoordinates.cpp File Reference</div>  </div>
</div><!--header-->
<div class="contents">
<div class="textblock"><code>#include &quot;<a class="el" href="CECoordinates_8h_source.html">CECoordinates.h</a>&quot;</code><br />
<code>#include &quot;<a class="el" href="CEObserver_8h_source.html">CEObserver.h</a>&quot;</code><br />
</div><div class="textblock"><div class="dynheader">
Include dependency graph for CECoordinates.cpp:</div>
<div class="dyncontent">
<div class="center"><img src="CECoordinates_8cpp__incl.png" border="0" usemap="#CppEphem_2src_2CECoordinates_8cpp" alt=""/></div>
<map name="CppEphem_2src_2CECoordinates_8cpp" id="CppEphem_2src_2CECoordinates_8cpp">
<area shape="rect" id="node2" href="CECoordinates_8h.html" title="CECoordinates.h" alt="" coords="111,229,235,256"/><area shape="rect" id="node13" href="CEObserver_8h.html" title="CEObserver.h" alt="" coords="148,80,254,107"/><area shape="rect" id="node5" href="CEDate_8h.html" title="CEDate.h" alt="" coords="228,304,308,331"/><area shape="rect" id="node10" href="CENamespace_8h.html" title="CENamespace.h" alt="" coords="21,379,144,405"/><area shape="rect" id="node7" href="CETime_8h.html" title="CETime.h" alt="" coords="299,379,380,405"/><area shape="rect" id="node14" href="CEBody_8h.html" title="CEBody.h" alt="" coords="153,155,236,181"/></map>
</div>
</div>
<p><a href="CECoordinates_8cpp_source.html">Go to the source code of this file.</a></p>
</div><!-- contents -->
<!-- start footer part -->
<hr class="footer"/><address class="footer"><small>
<<<<<<< HEAD
Generated on Fri Jan 13 2017 21:27:12 for CppEphem by &#160;<a href="http://www.doxygen.org/index.html">
=======
Generated on Sun Jan 15 2017 15:10:15 for CppEphem by &#160;<a href="http://www.doxygen.org/index.html">
>>>>>>> 89df0487
<img class="footer" src="doxygen.png" alt="doxygen"/>
</a> 1.8.9.1
</small></address>
</body>
</html><|MERGE_RESOLUTION|>--- conflicted
+++ resolved
@@ -103,11 +103,7 @@
 </div><!-- contents -->
 <!-- start footer part -->
 <hr class="footer"/><address class="footer"><small>
-<<<<<<< HEAD
-Generated on Fri Jan 13 2017 21:27:12 for CppEphem by &#160;<a href="http://www.doxygen.org/index.html">
-=======
-Generated on Sun Jan 15 2017 15:10:15 for CppEphem by &#160;<a href="http://www.doxygen.org/index.html">
->>>>>>> 89df0487
+Generated on Sun Jan 15 2017 16:08:33 for CppEphem by &#160;<a href="http://www.doxygen.org/index.html">
 <img class="footer" src="doxygen.png" alt="doxygen"/>
 </a> 1.8.9.1
 </small></address>
