<!DOCTYPE html PUBLIC "-//W3C//DTD XHTML 1.0 Transitional//EN" "http://www.w3.org/TR/xhtml1/DTD/xhtml1-transitional.dtd">
<html xmlns="http://www.w3.org/1999/xhtml">
<head>
<meta http-equiv="Content-Type" content="text/xhtml;charset=UTF-8"/>
<meta http-equiv="X-UA-Compatible" content="IE=9"/>
<meta name="generator" content="Doxygen 1.8.9.1"/>
<title>CppEphem: CppEphem/src/cal2jd.cpp File Reference</title>
<link href="tabs.css" rel="stylesheet" type="text/css"/>
<script type="text/javascript" src="jquery.js"></script>
<script type="text/javascript" src="dynsections.js"></script>
<link href="search/search.css" rel="stylesheet" type="text/css"/>
<script type="text/javascript" src="search/searchdata.js"></script>
<script type="text/javascript" src="search/search.js"></script>
<script type="text/javascript">
  $(document).ready(function() { init_search(); });
</script>
<link href="doxygen.css" rel="stylesheet" type="text/css" />
</head>
<body>
<div id="top"><!-- do not remove this div, it is closed by doxygen! -->
<div id="titlearea">
<table cellspacing="0" cellpadding="0">
 <tbody>
 <tr style="height: 56px;">
  <td style="padding-left: 0.5em;">
   <div id="projectname">CppEphem
   </div>
  </td>
 </tr>
 </tbody>
</table>
</div>
<!-- end header part -->
<!-- Generated by Doxygen 1.8.9.1 -->
<script type="text/javascript">
var searchBox = new SearchBox("searchBox", "search",false,'Search');
</script>
  <div id="navrow1" class="tabs">
    <ul class="tablist">
      <li><a href="index.html"><span>Main&#160;Page</span></a></li>
      <li><a href="namespaces.html"><span>Namespaces</span></a></li>
      <li><a href="annotated.html"><span>Classes</span></a></li>
      <li class="current"><a href="files.html"><span>Files</span></a></li>
      <li>
        <div id="MSearchBox" class="MSearchBoxInactive">
        <span class="left">
          <img id="MSearchSelect" src="search/mag_sel.png"
               onmouseover="return searchBox.OnSearchSelectShow()"
               onmouseout="return searchBox.OnSearchSelectHide()"
               alt=""/>
          <input type="text" id="MSearchField" value="Search" accesskey="S"
               onfocus="searchBox.OnSearchFieldFocus(true)" 
               onblur="searchBox.OnSearchFieldFocus(false)" 
               onkeyup="searchBox.OnSearchFieldChange(event)"/>
          </span><span class="right">
            <a id="MSearchClose" href="javascript:searchBox.CloseResultsWindow()"><img id="MSearchCloseImg" border="0" src="search/close.png" alt=""/></a>
          </span>
        </div>
      </li>
    </ul>
  </div>
  <div id="navrow2" class="tabs2">
    <ul class="tablist">
      <li><a href="files.html"><span>File&#160;List</span></a></li>
      <li><a href="globals.html"><span>File&#160;Members</span></a></li>
    </ul>
  </div>
<!-- window showing the filter options -->
<div id="MSearchSelectWindow"
     onmouseover="return searchBox.OnSearchSelectShow()"
     onmouseout="return searchBox.OnSearchSelectHide()"
     onkeydown="return searchBox.OnSearchSelectKey(event)">
</div>

<!-- iframe showing the search results (closed by default) -->
<div id="MSearchResultsWindow">
<iframe src="javascript:void(0)" frameborder="0" 
        name="MSearchResults" id="MSearchResults">
</iframe>
</div>

<div id="nav-path" class="navpath">
  <ul>
<li class="navelem"><a class="el" href="dir_597809b2ea39c1ee77635a3016b3f842.html">CppEphem</a></li><li class="navelem"><a class="el" href="dir_820df503a9e0f15e3dac64db186edc13.html">src</a></li>  </ul>
</div>
</div><!-- top -->
<div class="header">
  <div class="summary">
<a href="#func-members">Functions</a>  </div>
  <div class="headertitle">
<div class="title">cal2jd.cpp File Reference</div>  </div>
</div><!--header-->
<div class="contents">
<div class="textblock"><code>#include &lt;iostream&gt;</code><br />
<code>#include &lt;cmath&gt;</code><br />
<code>#include &quot;<a class="el" href="CEDate_8h_source.html">CEDate.h</a>&quot;</code><br />
</div><div class="textblock"><div class="dynheader">
Include dependency graph for cal2jd.cpp:</div>
<div class="dyncontent">
<div class="center"><img src="cal2jd_8cpp__incl.png" border="0" usemap="#CppEphem_2src_2cal2jd_8cpp" alt=""/></div>
<map name="CppEphem_2src_2cal2jd_8cpp" id="CppEphem_2src_2cal2jd_8cpp">
<area shape="rect" id="node4" href="CEDate_8h.html" title="CEDate.h" alt="" coords="187,80,267,107"/><area shape="rect" id="node7" href="CETime_8h.html" title="CETime.h" alt="" coords="233,155,315,181"/><area shape="rect" id="node9" href="CENamespace_8h.html" title="CENamespace.h" alt="" coords="390,155,513,181"/></map>
</div>
</div>
<p><a href="cal2jd_8cpp_source.html">Go to the source code of this file.</a></p>
<table class="memberdecls">
<tr class="heading"><td colspan="2"><h2 class="groupheader"><a name="func-members"></a>
Functions</h2></td></tr>
<tr class="memitem:ac0f2228420376f4db7e1274f2b41667c"><td class="memItemLeft" align="right" valign="top">int&#160;</td><td class="memItemRight" valign="bottom"><a class="el" href="cal2jd_8cpp.html#ac0f2228420376f4db7e1274f2b41667c">main</a> (int argc, const char *argv[])</td></tr>
<tr class="separator:ac0f2228420376f4db7e1274f2b41667c"><td class="memSeparator" colspan="2">&#160;</td></tr>
</table>
<h2 class="groupheader">Function Documentation</h2>
<a class="anchor" id="ac0f2228420376f4db7e1274f2b41667c"></a>
<div class="memitem">
<div class="memproto">
      <table class="memname">
        <tr>
          <td class="memname">int main </td>
          <td>(</td>
          <td class="paramtype">int&#160;</td>
          <td class="paramname"><em>argc</em>, </td>
        </tr>
        <tr>
          <td class="paramkey"></td>
          <td></td>
          <td class="paramtype">const char *&#160;</td>
          <td class="paramname"><em>argv</em>[]&#160;</td>
        </tr>
        <tr>
          <td></td>
          <td>)</td>
          <td></td><td></td>
        </tr>
      </table>
</div><div class="memdoc">

<p>Definition at line <a class="el" href="cal2jd_8cpp_source.html#l00013">13</a> of file <a class="el" href="cal2jd_8cpp_source.html">cal2jd.cpp</a>.</p>

</div>
</div>
</div><!-- contents -->
<!-- start footer part -->
<hr class="footer"/><address class="footer"><small>
<<<<<<< HEAD
Generated on Sun Jan 15 2017 21:49:49 for CppEphem by &#160;<a href="http://www.doxygen.org/index.html">
=======
Generated on Tue Jan 17 2017 16:07:49 for CppEphem by &#160;<a href="http://www.doxygen.org/index.html">
>>>>>>> 942a3dba
<img class="footer" src="doxygen.png" alt="doxygen"/>
</a> 1.8.9.1
</small></address>
</body>
</html><|MERGE_RESOLUTION|>--- conflicted
+++ resolved
@@ -141,11 +141,7 @@
 </div><!-- contents -->
 <!-- start footer part -->
 <hr class="footer"/><address class="footer"><small>
-<<<<<<< HEAD
-Generated on Sun Jan 15 2017 21:49:49 for CppEphem by &#160;<a href="http://www.doxygen.org/index.html">
-=======
-Generated on Tue Jan 17 2017 16:07:49 for CppEphem by &#160;<a href="http://www.doxygen.org/index.html">
->>>>>>> 942a3dba
+Generated on Wed Jan 18 2017 12:40:02 for CppEphem by &#160;<a href="http://www.doxygen.org/index.html">
 <img class="footer" src="doxygen.png" alt="doxygen"/>
 </a> 1.8.9.1
 </small></address>
